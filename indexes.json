--- conflicted
+++ resolved
@@ -276,14 +276,14 @@
           "name": "useDevicePixelRatio",
           "category": "Sensors",
           "docs": "https://vueuse.js.org/?path=/story/sensors--usedevicepixelratio",
-          "description": "reactively track [`Window.devicePixelRatio`](https://developer.mozilla.org/ru/docs/Web/API/Window/devicePixelRatio)",
+          "description": "reactively track [`window.devicePixelRatio`](https://developer.mozilla.org/ru/docs/Web/API/Window/devicePixelRatio)",
           "depreacted": false
         },
         {
           "name": "useDocumentVisibility",
           "category": "Sensors",
           "docs": "https://vueuse.js.org/?path=/story/sensors--usedocumentvisibility",
-          "description": "reactively track [`Document.visibilityState`](https://developer.mozilla.org/en-US/docs/Web/API/Document/visibilityState)",
+          "description": "reactively track [`document.visibilityState`](https://developer.mozilla.org/en-US/docs/Web/API/Document/visibilityState)",
           "depreacted": false
         },
         {
@@ -700,65 +700,19 @@
       "/Firebase": [
         {
           "name": "useFirestore",
-<<<<<<< HEAD
           "category": "/Firebase",
-=======
-          "category": "@Firebase",
->>>>>>> e200c66e
           "docs": "https://vueuse.js.org/?path=/story/firebase--usefirestore",
           "description": "reactive [Firestore](https://firebase.google.com/docs/firestore) binding",
           "depreacted": false
         },
         {
           "name": "useRTDB",
-<<<<<<< HEAD
           "category": "/Firebase",
-=======
-          "category": "@Firebase",
->>>>>>> e200c66e
           "docs": "https://vueuse.js.org/?path=/story/firebase--usertdb",
           "description": "reactive [Firebase Realtime Database](https://firebase.google.com/docs/database) binding",
           "depreacted": false
         }
       ]
     }
-<<<<<<< HEAD
-=======
-  },
-  "i18n": {
-    "info": {
-      "name": "i18n",
-      "display": "i18n",
-      "deprecated": true,
-      "description": "[deprecated] Composition wrapper for vue-i18n",
-      "addon": true,
-      "external": [
-        "vue-i18n"
-      ],
-      "globals": {
-        "vue-i18n": "VueI18n"
-      }
-    },
-    "dir": "packages/i18n",
-    "docs": "https://vueuse.js.org/?path=/story/i18n--readme",
-    "categories": {
-      "@i18n": [
-        {
-          "name": "createI18n",
-          "category": "@i18n",
-          "docs": "https://vueuse.js.org/?path=/story/i18n--createi18n",
-          "description": "create a global i18n instance to be reused",
-          "depreacted": false
-        },
-        {
-          "name": "useI18n",
-          "category": "@i18n",
-          "docs": "https://vueuse.js.org/?path=/story/i18n--usei18n",
-          "description": "use vue-i18n instance",
-          "depreacted": false
-        }
-      ]
-    }
->>>>>>> e200c66e
   }
 }