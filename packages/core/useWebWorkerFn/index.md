# useWebWorkerFn

> Run expensive function without blocking the UI, using a simple syntax that makes use of Promise. A port of [alewin/useWorker](https://github.com/alewin/useWorker).


## Usage

### Basic example

```js
import { useWebWorkerFn } from '@vueuse/core'

const { workerFn } = useWebWorkerFn(() => {
  // some heavy works to do in web worker
})
```

### With dependencies

```ts {7-9}
import { useWebWorkerFn } from '@vueuse/core'

<<<<<<< HEAD
const fn = dates => dates.sort(dateFns.compareAsc)

const { workerFn, workerStatus, workerTerminate } = useWebWorkerFn(fn, {
  timeout: 5_000, // 5 seconds
  dependencies: [
    'https://cdnjs.cloudflare.com/ajax/libs/date-fns/1.30.1/date_fns.js' // dateFns
  ],
})
=======
const { workerFn, workerStatus, workerTerminate } = useWebWorkerFn(
  dates => dates.sort(dateFns.compareAsc), 
  {
    timeout: 50000, // 5 seconds
    dependencies: [
      'https://cdnjs.cloudflare.com/ajax/libs/date-fns/1.30.1/date_fns.js' // dateFns
    ],
  }
)
>>>>>>> 2b81b029
```

## Web Worker

Before you start using this function, we suggest you read the [Web Worker](https://developer.mozilla.org/en-US/docs/Web/API/Web_Workers_API/Using_web_workers) documentation.

## API

### Parameters

| Name            | Type             | Description                                                |
| --------------- | ---------------- | ---------------------------------------------------------- |
| fn              | Function         | The `pure function` to run with web workers                |
| options         | Object           | The object containing the options of the worker            |

### Options

| Name         | Type            | Default   | Description                                                               |
| ------------ | --------------- | --------- | ------------------------------------------------------------------------- |
| timeout      | Number          | undefined | the number of milliseconds before killing the worker                      |
| dependencies | Array of String | []        | an array that contains the external dependencies needed to run the worker |


### Return Value

| Name            | Type             | Description                                                |
| --------------- | ---------------- | ---------------------------------------------------------- |
| workerFn        | Promise          | The `function` that allows you to run `fn` with web worker |
| workerStatus    | `WebWorkerStatus`   | The status of `workerFn`                                   |
| workerTerminate | Function         | The function that kills the worker                          |

## Credit

This function is a Vue port of https://github.com/alewin/useWorker by Alessio Koci, with the help of [@Donskelle](https://github.com/Donskelle) to migration.
<|MERGE_RESOLUTION|>--- conflicted
+++ resolved
@@ -20,16 +20,6 @@
 ```ts {7-9}
 import { useWebWorkerFn } from '@vueuse/core'
 
-<<<<<<< HEAD
-const fn = dates => dates.sort(dateFns.compareAsc)
-
-const { workerFn, workerStatus, workerTerminate } = useWebWorkerFn(fn, {
-  timeout: 5_000, // 5 seconds
-  dependencies: [
-    'https://cdnjs.cloudflare.com/ajax/libs/date-fns/1.30.1/date_fns.js' // dateFns
-  ],
-})
-=======
 const { workerFn, workerStatus, workerTerminate } = useWebWorkerFn(
   dates => dates.sort(dateFns.compareAsc), 
   {
@@ -39,7 +29,6 @@
     ],
   }
 )
->>>>>>> 2b81b029
 ```
 
 ## Web Worker
